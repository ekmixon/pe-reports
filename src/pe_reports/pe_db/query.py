--- conflicted
+++ resolved
@@ -123,13 +123,7 @@
 
 def query_darkweb_cves(conn, start_date, end_date, table):
     """Query Dark Web CVE Table."""
-<<<<<<< HEAD
     sql = """SELECT * FROM %(table)s"""
-    print(sql)
-=======
-    sql = """SELECT * FROM %(table)s
-    WHERE date BETWEEN %(start_date)s AND %(end_date)s"""
->>>>>>> c0cbbc85
     df = pd.read_sql(
         sql,
         conn,
