--- conflicted
+++ resolved
@@ -5,11 +5,7 @@
 
 Arguments:
   REPORT_DATE                   Date of the report, format YYYY-MM-DD.
-<<<<<<< HEAD
-  DATA_DIRECTORY                The directory where the excel data files are located.
-=======
   DATA_DIRECTORY                The directory where the Excel data files are located.
->>>>>>> 9fc29efe
                                 Organized by owner.
   OUTPUT_DIRECTORY              The directory where the final PDF reports should be saved.
   -c --db-creds-file=FILENAME   A YAML file containing the Cyber
@@ -62,7 +58,7 @@
     """Gather assets to produce reports."""
 
 
-def main():
+def main() -> None:
     """Set up logging and call the generate_reports function."""
     args: Dict[str, str] = docopt.docopt(__doc__, version=__version__)
     # Validate and convert arguments as needed
