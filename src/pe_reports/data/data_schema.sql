--
-- PostgreSQL database dump
--

-- Draft Database Schema to store scan data
-- Includes Domain Masquerading, Credentals Exposed, Inffered Vulns, and Dark Web data

BEGIN;
-- Organization Assets
-- Alias Table
CREATE TABLE IF NOT EXISTS public.alias
(
    alias_id text NOT NULL,
    organization_id text NOT NULL,
    alias text NOT NULL,
    PRIMARY KEY (alias_id)
);

-- Domains Table
CREATE TABLE IF NOT EXISTS public.domains
(
    domain_id text NOT NULL,
    organization_id text NOT NULL,
    root_domain text NOT NULL,
    ip_address text,
    PRIMARY KEY (domain_id)
);

-- Executives Table
CREATE TABLE IF NOT EXISTS public.executives
(
    executives_id text NOT NULL,
    organization_id text NOT NULL,
    executives text NOT NULL,
    PRIMARY KEY (executives_id)
);

-- Organizations Table
CREATE TABLE IF NOT EXISTS public.organizations
(
    organization_id text NOT NULL,
    name text NOT NULL,
    PRIMARY KEY (organization_id)
);

-- Report Data
-- Dark Web Alerts Table
CREATE TABLE IF NOT EXISTS public.alerts
(
    id text NOT NULL,
    alert_name text,
    content text,
    date text,
    sixgill_id text,
    read text,
    severity text,
    site text,
    threat_level text,
    threats text,
    title text,
    user_id text,
    organization_id text NOT NULL,
    PRIMARY KEY (id)
);

-- Domain Masquerading Table
CREATE TABLE IF NOT EXISTS public."DNSTwist"
(
    id text NOT NULL,
    "discoveredBy" text NOT NULL,
    "domain-name" text,
    "dns-a" text,
    "dns-aaaa" text,
    "dns-mx" text,
    "dns-ns" text,
    fuzzer text,
    "date-observed" text,
    "ssdeep-score" text,
    organization_id text NOT NULL,
    PRIMARY KEY (id)
);

-- Dark Web Forumns Table
CREATE TABLE IF NOT EXISTS public.forumns
(
    id text NOT NULL,
    friendly_name text,
    description text,
    site text NOT NULL,
    PRIMARY KEY (id)
);

-- Dark Web Mentions Table
CREATE TABLE IF NOT EXISTS public.mentions
(
    id text NOT NULL,
    category text,
    collection_date text,
    content text,
    creator text,
    date text,
    post_id text,
    rep_grade text,
    site text,
    site_grade text,
    title text,
    type text,
    url text,
    tags text,
    comments_count text,
    sub_category text,
    query text,
    organization_id text NOT NULL,
    PRIMARY KEY (id)
);

-- Dark Web Threats Table
CREATE TABLE IF NOT EXISTS public.dw_threats
(
    id text NOT NULL,
    threat text,
    description text,
    organization_id text NOT NULL,
    PRIMARY KEY (id)
);

-- Top CVEs Table
CREATE TABLE IF NOT EXISTS public.top_cves
(
    id text NOT NULL,
    type text,
    cve text,
    description text,
    PRIMARY KEY (id)
);


-- Database Relationships
-- One to many relation between Organization and Domains
ALTER TABLE public.domains
 ADD FOREIGN KEY (organization_id)
 REFERENCES public.organizations (organization_id)
 NOT VALID;

-- One to many relation between Organization and DNSTwist results
ALTER TABLE public."DNSTwist"
 ADD FOREIGN KEY (organization_id)
 REFERENCES public.organizations (organization_id)
 NOT VALID;

-- One to many relation between Domains and DNSTwist results
ALTER TABLE public."DNSTwist"
 ADD FOREIGN KEY ("discoveredBy")
 REFERENCES public.domains ("domain_id")
 NOT VALID;

-- HIBP breaches table
CREATE TABLE IF NOT EXISTS public.hibp_breaches
(
    breach_name text NOT NULL,
    description text,
    breach_date date,
    added_date timestamp without time zone,
    modified_date timestamp without time zone,
    data_classes text[],
    password_included boolean,
    is_verified boolean,
    is_fabricated boolean,
    is_sensitive boolean,
    is_retired boolean,
    is_spam_list boolean,
    PRIMARY KEY (breach_name)
);

-- HIBP exposed credentials table
CREATE TABLE IF NOT EXISTS public.hibp_exposed_credentials
(
    credential_id serial,
    email text NOT NULL,
    root_domain text,
    sub_domain text,
    breach_name text,
    UNIQUE (email, breach_name),
    PRIMARY KEY (credential_id)
);

ALTER TABLE public.hibp_exposed_credentials
    ADD FOREIGN KEY (breach_name)
    REFERENCES public.hibp_breaches (breach_name)
    NOT VALID;

<<<<<<< HEAD
-- One to many relation between Organization and Aliases
ALTER TABLE public.organizations
    ADD FOREIGN KEY (executives_id)
    REFERENCES public.executives (organization_id)
    NOT VALID;

-- One to many relation between Organization and Aliases
ALTER TABLE public.organization
    ADD FOREIGN KEY (organization_id)
    REFERENCES public.alias (organization_id)
    NOT VALID;

-- One to many relation between Mention "sites" and Forumns
ALTER TABLE public.mentions
    ADD FOREIGN KEY (site)
    REFERENCES public.forums (site)
    NOT VALID;

-- One to many relation between Mention "aliases" and Alias
ALTER TABLE public.alias
    ADD FOREIGN KEY (aliases)
    REFERENCES public.mentions (query)
    NOT VALID;

-- One to many relation between Organization and Alerts
ALTER TABLE public.organization
    ADD FOREIGN KEY (organization_id)
    REFERENCES public.alerts (organization_id)
    NOT VALID;

-- One to many relation between Alerts "threats" and Alerts
ALTER TABLE public.alerts
    ADD FOREIGN KEY (threats)
    REFERENCES public.threats (threat)
    NOT VALID;
=======
-- HIBP complete breach view
Create View vw_breach_complete
AS
SELECT creds.credential_id,creds.email, creds.breach_name, creds.root_domain, creds.sub_domain,
    b.description, b.breach_date, b.added_date, b.modified_date,  b.data_classes,
    b.password_included, b.is_verified, b.is_fabricated, b.is_sensitive, b.is_retired, b.is_spam_list

    FROM hibp_exposed_credentials as creds

    JOIN hibp_breaches as b
    ON creds.breach_name = b.breach_name;


-- Cyber Six Gill exposed credentials table
CREATE TABLE IF NOT EXISTS public.cybersix_exposed_credentials
(
    credential_id serial,
    breach_date date,
    "breach_id " integer,
    breach_name text NOT NULL,
    create_time timestamp without time zone[],
    description text,
    domain text,
    email text NOT NULL,
    password text,
    hash_type text,
    login_id text,
    name text,
    phone text,
    PRIMARY KEY (credential_id)
);

>>>>>>> 4d2075c1

END;<|MERGE_RESOLUTION|>--- conflicted
+++ resolved
@@ -189,75 +189,4 @@
     REFERENCES public.hibp_breaches (breach_name)
     NOT VALID;
 
-<<<<<<< HEAD
--- One to many relation between Organization and Aliases
-ALTER TABLE public.organizations
-    ADD FOREIGN KEY (executives_id)
-    REFERENCES public.executives (organization_id)
-    NOT VALID;
-
--- One to many relation between Organization and Aliases
-ALTER TABLE public.organization
-    ADD FOREIGN KEY (organization_id)
-    REFERENCES public.alias (organization_id)
-    NOT VALID;
-
--- One to many relation between Mention "sites" and Forumns
-ALTER TABLE public.mentions
-    ADD FOREIGN KEY (site)
-    REFERENCES public.forums (site)
-    NOT VALID;
-
--- One to many relation between Mention "aliases" and Alias
-ALTER TABLE public.alias
-    ADD FOREIGN KEY (aliases)
-    REFERENCES public.mentions (query)
-    NOT VALID;
-
--- One to many relation between Organization and Alerts
-ALTER TABLE public.organization
-    ADD FOREIGN KEY (organization_id)
-    REFERENCES public.alerts (organization_id)
-    NOT VALID;
-
--- One to many relation between Alerts "threats" and Alerts
-ALTER TABLE public.alerts
-    ADD FOREIGN KEY (threats)
-    REFERENCES public.threats (threat)
-    NOT VALID;
-=======
--- HIBP complete breach view
-Create View vw_breach_complete
-AS
-SELECT creds.credential_id,creds.email, creds.breach_name, creds.root_domain, creds.sub_domain,
-    b.description, b.breach_date, b.added_date, b.modified_date,  b.data_classes,
-    b.password_included, b.is_verified, b.is_fabricated, b.is_sensitive, b.is_retired, b.is_spam_list
-
-    FROM hibp_exposed_credentials as creds
-
-    JOIN hibp_breaches as b
-    ON creds.breach_name = b.breach_name;
-
-
--- Cyber Six Gill exposed credentials table
-CREATE TABLE IF NOT EXISTS public.cybersix_exposed_credentials
-(
-    credential_id serial,
-    breach_date date,
-    "breach_id " integer,
-    breach_name text NOT NULL,
-    create_time timestamp without time zone[],
-    description text,
-    domain text,
-    email text NOT NULL,
-    password text,
-    hash_type text,
-    login_id text,
-    name text,
-    phone text,
-    PRIMARY KEY (credential_id)
-);
-
->>>>>>> 4d2075c1
-
 END;