# Posture & Exposure Reports (P&E Reports) #

[![GitHub Build Status](https://github.com/cisagov/pe-reports/workflows/build/badge.svg)](https://github.com/cisagov/pe-reports/actions)
[![Coverage Status](https://coveralls.io/repos/github/cisagov/pe-reports/badge.svg?branch=develop)](https://coveralls.io/github/cisagov/pe-reports?branch=develop)
[![Total alerts](https://img.shields.io/lgtm/alerts/g/cisagov/pe-reports.svg?logo=lgtm&logoWidth=18)](https://lgtm.com/projects/g/cisagov/pe-reports/alerts/)
[![Language grade: Python](https://img.shields.io/lgtm/grade/python/g/cisagov/pe-reports.svg?logo=lgtm&logoWidth=18)](https://lgtm.com/projects/g/cisagov/pe-reports/context:python)

This package is used to generate and deliver CISA Posture & Exposure Reports
(P&E Reports). Reports are delivered by email and include an encrypted PDF
attachment with a series of embedded raw-data files of the collected materials.
The reports are delivered in a two step process. First the `pe_reports` module
<<<<<<< HEAD
collects the raw-data and creates the encrypted PDFs. The `pe_mailer` then
=======
collects the raw data and creates the encrypted PDFs. The `pe_mailer` then
>>>>>>> 9fc29efe
securely delivers the content.

Topics of interest include *Exposed Credentials, Domain Masquerading, Malware,
Inferred Vulnerabilities and the Dark Web*. The data collected for the reports
is gathered on the 1st and 15th of each month.

## Requirements ##

- [Python Environment](CONTRIBUTING.md#creating-the-python-virtual-environment)

- [cisagov MongoDB](https://github.com/cisagov/mongo-db-from-config)
<<<<<<< HEAD

- [cisagov AWS SES](https://github.com/cisagov/cool-dns-cyber.dhs.gov)

## Installation ##

- `git clone https://github.com/cisagov/pe-reports.git`

- `pip install -e .`

## Create P&E Reports ##

- Connect to [cisagov MongoDB](https://github.com/cisagov/mongo-db-from-config)

```consol
Usage:
  pe-reports REPORT_DATE DATA_DIRECTORY OUTPUT_DIRECTORY [--db-creds-file=FILENAME] [--log-level=LEVEL]

Arguments:
  REPORT_DATE                   Date of the report, format YYYY-MM-DD.
  DATA_DIRECTORY                The directory where the excel data files are located.
                                Organized by owner.
  OUTPUT_DIRECTORY              The directory where the final PDF reports should be saved.
  -c --db-creds-file=FILENAME   A YAML file containing the Cyber
                                Hygiene database credentials.
                                [default: /secrets/database_creds.yml]
Options:
  -h --help                     Show this message.
  -v --version                  Show version information.
  --log-level=LEVEL             If specified, then the log level will be set to
                                the specified value.  Valid values are "debug", "info",
                                "warning", "error", and "critical". [default: info]
```

## Deliver P&E Reports ##

- Connect to [cisagov MongoDB](https://github.com/cisagov/mongo-db-from-config)

- Load [AWS Profile](https://github.com/cisagov/cool-dns-cyber.dhs.gov)

```consol
=======

- [cisagov AWS SES](https://github.com/cisagov/cool-dns-cyber.dhs.gov)

## Installation ##

- `git clone https://github.com/cisagov/pe-reports.git`

- `pip install -e .`

## Create P&E Reports ##

- Configure [cisagov MongoDB connection](https://github.com/cisagov/mongo-db-from-config)

```console
Usage:
  pe-reports REPORT_DATE DATA_DIRECTORY OUTPUT_DIRECTORY [--db-creds-file=FILENAME] [--log-level=LEVEL]

Arguments:
  REPORT_DATE                   Date of the report, format YYYY-MM-DD.
  DATA_DIRECTORY                The directory where the Excel data files are located.
                                Organized by owner.
  OUTPUT_DIRECTORY              The directory where the final PDF reports should be saved.
  -c --db-creds-file=FILENAME   A YAML file containing the Cyber
                                Hygiene database credentials.
                                [default: /secrets/database_creds.yml]
Options:
  -h --help                     Show this message.
  -v --version                  Show version information.
  --log-level=LEVEL             If specified, then the log level will be set to
                                the specified value.  Valid values are "debug", "info",
                                "warning", "error", and "critical". [default: info]
```

## Deliver P&E Reports ##

- Configure [cisagov MongoDB connection](https://github.com/cisagov/mongo-db-from-config)

- Load an AWS profile that assumes [this role](https://github.com/cisagov/cool-dns-cyber.dhs.gov/blob/develop/sessendemail_rolerole.tf#L33-L39)

```console
>>>>>>> 9fc29efe
Usage:
  pe-mailer [--pe-report-dir=DIRECTORY] [--db-creds-file=FILENAME] [--log-level=LEVEL]

Arguments:
  -p --pe-report-dir=DIRECTORY  Directory containing the pe-reports output.
  -c --db-creds-file=FILENAME   A YAML file containing the Cyber
                                Hygiene database credentials.
                                [default: /secrets/database_creds.yml]
Options:
  -h --help                     Show this message.
  -v --version                  Show version information.
  -s --summary-to=EMAILS        A comma-separated list of email addresses
                                to which the summary statistics should be
                                sent at the end of the run.  If not
                                specified then no summary will be sent.
  -t --test_emails=EMAILS       A comma-separated list of email addresses
                                to which to test email send process. If not
                                specified then no test will be sent.
  -l --log-level=LEVEL          If specified, then the log level will be set to
                                the specified value.  Valid values are "debug", "info",
                                "warning", "error", and "critical". [default: info]
```

## Contributing ##

We welcome contributions!  Please see [`CONTRIBUTING.md`](CONTRIBUTING.md) for details.

## License ##

This project is in the worldwide [public domain](LICENSE).

This project is in the public domain within the United States, and copyright
and related rights in the work worldwide are waived through the
[CC0 1.0 Universal public domain dedication](https://creativecommons.org/publicdomain/zero/1.0/).

All contributions to this project will be released under the CC0 dedication.
By submitting a pull request, you are agreeing to comply with this waiver
of copyright interest.<|MERGE_RESOLUTION|>--- conflicted
+++ resolved
@@ -4,16 +4,13 @@
 [![Coverage Status](https://coveralls.io/repos/github/cisagov/pe-reports/badge.svg?branch=develop)](https://coveralls.io/github/cisagov/pe-reports?branch=develop)
 [![Total alerts](https://img.shields.io/lgtm/alerts/g/cisagov/pe-reports.svg?logo=lgtm&logoWidth=18)](https://lgtm.com/projects/g/cisagov/pe-reports/alerts/)
 [![Language grade: Python](https://img.shields.io/lgtm/grade/python/g/cisagov/pe-reports.svg?logo=lgtm&logoWidth=18)](https://lgtm.com/projects/g/cisagov/pe-reports/context:python)
+[![Known Vulnerabilities](https://snyk.io/test/github/cisagov/pe-reports/develop/badge.svg)](https://snyk.io/test/github/cisagov/pe-reports)
 
 This package is used to generate and deliver CISA Posture & Exposure Reports
 (P&E Reports). Reports are delivered by email and include an encrypted PDF
 attachment with a series of embedded raw-data files of the collected materials.
 The reports are delivered in a two step process. First the `pe_reports` module
-<<<<<<< HEAD
-collects the raw-data and creates the encrypted PDFs. The `pe_mailer` then
-=======
 collects the raw data and creates the encrypted PDFs. The `pe_mailer` then
->>>>>>> 9fc29efe
 securely delivers the content.
 
 Topics of interest include *Exposed Credentials, Domain Masquerading, Malware,
@@ -25,48 +22,6 @@
 - [Python Environment](CONTRIBUTING.md#creating-the-python-virtual-environment)
 
 - [cisagov MongoDB](https://github.com/cisagov/mongo-db-from-config)
-<<<<<<< HEAD
-
-- [cisagov AWS SES](https://github.com/cisagov/cool-dns-cyber.dhs.gov)
-
-## Installation ##
-
-- `git clone https://github.com/cisagov/pe-reports.git`
-
-- `pip install -e .`
-
-## Create P&E Reports ##
-
-- Connect to [cisagov MongoDB](https://github.com/cisagov/mongo-db-from-config)
-
-```consol
-Usage:
-  pe-reports REPORT_DATE DATA_DIRECTORY OUTPUT_DIRECTORY [--db-creds-file=FILENAME] [--log-level=LEVEL]
-
-Arguments:
-  REPORT_DATE                   Date of the report, format YYYY-MM-DD.
-  DATA_DIRECTORY                The directory where the excel data files are located.
-                                Organized by owner.
-  OUTPUT_DIRECTORY              The directory where the final PDF reports should be saved.
-  -c --db-creds-file=FILENAME   A YAML file containing the Cyber
-                                Hygiene database credentials.
-                                [default: /secrets/database_creds.yml]
-Options:
-  -h --help                     Show this message.
-  -v --version                  Show version information.
-  --log-level=LEVEL             If specified, then the log level will be set to
-                                the specified value.  Valid values are "debug", "info",
-                                "warning", "error", and "critical". [default: info]
-```
-
-## Deliver P&E Reports ##
-
-- Connect to [cisagov MongoDB](https://github.com/cisagov/mongo-db-from-config)
-
-- Load [AWS Profile](https://github.com/cisagov/cool-dns-cyber.dhs.gov)
-
-```consol
-=======
 
 - [cisagov AWS SES](https://github.com/cisagov/cool-dns-cyber.dhs.gov)
 
@@ -107,7 +62,6 @@
 - Load an AWS profile that assumes [this role](https://github.com/cisagov/cool-dns-cyber.dhs.gov/blob/develop/sessendemail_rolerole.tf#L33-L39)
 
 ```console
->>>>>>> 9fc29efe
 Usage:
   pe-mailer [--pe-report-dir=DIRECTORY] [--db-creds-file=FILENAME] [--log-level=LEVEL]
 
